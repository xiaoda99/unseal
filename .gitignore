--- conflicted
+++ resolved
@@ -131,9 +131,5 @@
 
 testing.py
 
-<<<<<<< HEAD
 *visualizations/
-*gpt2*json
-=======
-*visualizations/
->>>>>>> 1d6a3bd2
+*gpt*json